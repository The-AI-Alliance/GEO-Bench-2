--- conflicted
+++ resolved
@@ -67,10 +67,6 @@
             **kwargs,
         )
 
-<<<<<<< HEAD
-    def collect_metadata(self) -> None:
-        """Collect metadata for the dataset."""
-=======
     def load_metadata(self) -> pd.DataFrame:
         """Load metadata file.
 
@@ -92,7 +88,6 @@
         Returns:
             The matplotlib figure and the batch of data
         """
->>>>>>> e438fa68
         pass
 
     def visualize_geolocation_distribution(self) -> None:
