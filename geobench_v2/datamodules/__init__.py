# Copyright (c) 2025 GeoBenchV2. All rights reserved.
# Licensed under the Apache License 2.0.

"""GeoBench DataModules."""

from .base import (
    GeoBenchClassificationDataModule,
    GeoBenchDataModule,
    GeoBenchObjectDetectionDataModule,
    GeoBenchSegmentationDataModule,
)
from .benv2 import GeoBenchBENV2DataModule
from .biomassters import GeoBenchBioMasstersDataModule
from .bright import GeoBenchBRIGHTDataModule
from .caffe import GeoBenchCaFFeDataModule
from .cloudsen12 import GeoBenchCloudSen12DataModule
from .dotav2 import GeoBenchDOTAV2DataModule
from .dynamic_earthnet import GeoBenchDynamicEarthNetDataModule
from .everwatch import GeoBenchEverWatchDataModule
from .flair2 import GeoBenchFLAIR2DataModule
from .fotw import GeoBenchFieldsOfTheWorldDataModule
from .kuro_siwo import GeoBenchKuroSiwoDataModule
from .mmflood import GeoBenchMMFloodDataModule
from .pastis import GeoBenchPASTISDataModule
from .qfabric import GeoBenchQFabricDataModule
from .spacenet2 import GeoBenchSpaceNet2DataModule
from .spacenet6 import GeoBenchSpaceNet6DataModule
from .spacenet7 import GeoBenchSpaceNet7DataModule
from .spacenet8 import GeoBenchSpaceNet8DataModule
from .treesatai import GeoBenchTreeSatAIDataModule
from .wind_turbine import GeoBenchWindTurbineDataModule

<<<<<<< HEAD
from .base import (
    GeoBenchClassificationDataModule,
    GeoBenchSegmentationDataModule,
    GeoBenchObjectDetectionDataModule,
    GeoBenchDataModule,
)

from .utils import MultiTemporalSegmentationAugmentation

=======
>>>>>>> 98e303ca
__all__ = (
    "GeoBenchCaFFeDataModule",
    "GeoBenchFieldsOfTheWorldDataModule",
    "GeoBenchPASTISDataModule",
    "GeoBenchSpaceNet2DataModule",
    "GeoBenchSpaceNet6DataModule",
    "GeoBenchSpaceNet7DataModule",
    "GeoBenchSpaceNet8DataModule",
    "GeoBenchBENV2DataModule",
    "GeoBenchEverWatchDataModule",
    "GeoBenchDOTAV2DataModule",
    "GeoBenchFLAIR2DataModule",
    "GeoBenchCloudSen12DataModule",
    "GeoBenchClassificationDataModule",
    "GeoBenchSegmentationDataModule",
    "GeoBenchObjectDetectionDataModule",
    "GeoBenchDataModuleGeoBenchFLOGADataModule",
    "GeoBenchKuroSiwoDataModule",
    "GeoBenchTreeSatAIDataModule",
    "GeoBenchBioMasstersDataModule",
    "GeoBenchMADOSDataModule",
    "GeoBenchDynamicEarthNetDataModule",
    "GeoBenchMMFloodDataModule",
    "GeoBenchBRIGHTDataModule",
    "GeoBenchQFabricDataModule",
    "GeoBenchWindTurbineDataModule",
    "MultiTemporalSegmentationAugmentation"
)<|MERGE_RESOLUTION|>--- conflicted
+++ resolved
@@ -3,12 +3,6 @@
 
 """GeoBench DataModules."""
 
-from .base import (
-    GeoBenchClassificationDataModule,
-    GeoBenchDataModule,
-    GeoBenchObjectDetectionDataModule,
-    GeoBenchSegmentationDataModule,
-)
 from .benv2 import GeoBenchBENV2DataModule
 from .biomassters import GeoBenchBioMasstersDataModule
 from .bright import GeoBenchBRIGHTDataModule
@@ -30,7 +24,6 @@
 from .treesatai import GeoBenchTreeSatAIDataModule
 from .wind_turbine import GeoBenchWindTurbineDataModule
 
-<<<<<<< HEAD
 from .base import (
     GeoBenchClassificationDataModule,
     GeoBenchSegmentationDataModule,
@@ -40,8 +33,6 @@
 
 from .utils import MultiTemporalSegmentationAugmentation
 
-=======
->>>>>>> 98e303ca
 __all__ = (
     "GeoBenchCaFFeDataModule",
     "GeoBenchFieldsOfTheWorldDataModule",
