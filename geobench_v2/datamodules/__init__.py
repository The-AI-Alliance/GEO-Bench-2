# Copyright (c) 2025 GeoBenchV2. All rights reserved.
# Licensed under the Apache License 2.0.

"""GeoBench DataModules."""

from .base import (
    GeoBenchClassificationDataModule,
    GeoBenchDataModule,
    GeoBenchObjectDetectionDataModule,
    GeoBenchSegmentationDataModule,
)
from .benv2 import GeoBenchBENV2DataModule
from .biomassters import GeoBenchBioMasstersDataModule
from .bright import GeoBenchBRIGHTDataModule
from .caffe import GeoBenchCaFFeDataModule
from .cloudsen12 import GeoBenchCloudSen12DataModule
from .dotav2 import GeoBenchDOTAV2DataModule
from .dynamic_earthnet import GeoBenchDynamicEarthNetDataModule
from .everwatch import GeoBenchEverWatchDataModule
from .flair2 import GeoBenchFLAIR2DataModule
from .fotw import GeoBenchFieldsOfTheWorldDataModule
from .kuro_siwo import GeoBenchKuroSiwoDataModule
from .m4sar import GeoBenchM4SARDataModule
from .mmflood import GeoBenchMMFloodDataModule
from .pastis import GeoBenchPASTISDataModule
from .qfabric import GeoBenchQFabricDataModule
from .spacenet2 import GeoBenchSpaceNet2DataModule
from .spacenet6 import GeoBenchSpaceNet6DataModule
from .spacenet7 import GeoBenchSpaceNet7DataModule
from .spacenet8 import GeoBenchSpaceNet8DataModule
from .treesatai import GeoBenchTreeSatAIDataModule
from .wind_turbine import GeoBenchWindTurbineDataModule
from .burn_scars import GeoBenchBurnScarsDataModule
from .nzcattle import GeoBenchNZCattleDataModule
from .substation import GeoBenchSubstationDataModule

__all__ = (
    "GeoBenchCaFFeDataModule",
    "GeoBenchFieldsOfTheWorldDataModule",
    "GeoBenchPASTISDataModule",
    "GeoBenchSpaceNet2DataModule",
    "GeoBenchSpaceNet6DataModule",
    "GeoBenchSpaceNet7DataModule",
    "GeoBenchSpaceNet8DataModule",
    "GeoBenchBENV2DataModule",
    "GeoBenchEverWatchDataModule",
    "GeoBenchDOTAV2DataModule",
    "GeoBenchFLAIR2DataModule",
    "GeoBenchCloudSen12DataModule",
    "GeoBenchClassificationDataModule",
    "GeoBenchSegmentationDataModule",
    "GeoBenchObjectDetectionDataModule",
    "GeoBenchDataModuleGeoBenchFLOGADataModule",
    "GeoBenchKuroSiwoDataModule",
    "GeoBenchTreeSatAIDataModule",
    "GeoBenchBioMasstersDataModule",
    "GeoBenchDynamicEarthNetDataModule",
    "GeoBenchMMFloodDataModule",
    "GeoBenchM4SARDataModule",
    "GeoBenchBRIGHTDataModule",
    "GeoBenchQFabricDataModule",
    "GeoBenchWindTurbineDataModule",
<<<<<<< HEAD
    "GeoBenchNZCattleDataModule",
    "GeoBenchSubstationDataModule",
=======
    "GeoBenchBurnScarsDataModule",
    "GeoBenchNZCattleDataModule"
    "GeoBenchSubstationDataModule"
>>>>>>> 5aad7754
)<|MERGE_RESOLUTION|>--- conflicted
+++ resolved
@@ -60,12 +60,9 @@
     "GeoBenchBRIGHTDataModule",
     "GeoBenchQFabricDataModule",
     "GeoBenchWindTurbineDataModule",
-<<<<<<< HEAD
     "GeoBenchNZCattleDataModule",
     "GeoBenchSubstationDataModule",
-=======
     "GeoBenchBurnScarsDataModule",
     "GeoBenchNZCattleDataModule"
     "GeoBenchSubstationDataModule"
->>>>>>> 5aad7754
 )