# Copyright (c) 2025 GeoBenchV2. All rights reserved.
# Licensed under the Apache License 2.0.

"""GeoBench DataModules."""

from .base import (
    GeoBenchClassificationDataModule,
    GeoBenchDataModule,
    GeoBenchObjectDetectionDataModule,
    GeoBenchSegmentationDataModule,
)
from .benv2 import GeoBenchBENV2DataModule
from .biomassters import GeoBenchBioMasstersDataModule
from .bright import GeoBenchBRIGHTDataModule
from .caffe import GeoBenchCaFFeDataModule
from .cloudsen12 import GeoBenchCloudSen12DataModule
from .dotav2 import GeoBenchDOTAV2DataModule
from .dynamic_earthnet import GeoBenchDynamicEarthNetDataModule
from .everwatch import GeoBenchEverWatchDataModule
from .flair2 import GeoBenchFLAIR2DataModule
from .fotw import GeoBenchFieldsOfTheWorldDataModule
from .kuro_siwo import GeoBenchKuroSiwoDataModule
from .m4sar import GeoBenchM4SARDataModule
from .mmflood import GeoBenchMMFloodDataModule
from .pastis import GeoBenchPASTISDataModule
from .qfabric import GeoBenchQFabricDataModule
from .spacenet2 import GeoBenchSpaceNet2DataModule
from .spacenet6 import GeoBenchSpaceNet6DataModule
from .spacenet7 import GeoBenchSpaceNet7DataModule
from .spacenet8 import GeoBenchSpaceNet8DataModule
from .treesatai import GeoBenchTreeSatAIDataModule
from .wind_turbine import GeoBenchWindTurbineDataModule
from .burn_scars import GeoBenchBurnScarsDataModule
from .nzcattle import GeoBenchNZCattleDataModule
from .substation import GeoBenchSubstationDataModule
from .pastis_panoptic import GeoBenchPASTISPanopticDataModule

__all__ = (
    "GeoBenchCaFFeDataModule",
    "GeoBenchFieldsOfTheWorldDataModule",
    "GeoBenchPASTISDataModule",
    "GeoBenchSpaceNet2DataModule",
    "GeoBenchSpaceNet6DataModule",
    "GeoBenchSpaceNet7DataModule",
    "GeoBenchSpaceNet8DataModule",
    "GeoBenchBENV2DataModule",
    "GeoBenchEverWatchDataModule",
    "GeoBenchDOTAV2DataModule",
    "GeoBenchFLAIR2DataModule",
    "GeoBenchCloudSen12DataModule",
    "GeoBenchClassificationDataModule",
    "GeoBenchSegmentationDataModule",
    "GeoBenchObjectDetectionDataModule",
    "GeoBenchDataModuleGeoBenchFLOGADataModule",
    "GeoBenchKuroSiwoDataModule",
    "GeoBenchTreeSatAIDataModule",
    "GeoBenchBioMasstersDataModule",
    "GeoBenchDynamicEarthNetDataModule",
    "GeoBenchMMFloodDataModule",
    "GeoBenchM4SARDataModule",
    "GeoBenchBRIGHTDataModule",
    "GeoBenchQFabricDataModule",
    "GeoBenchWindTurbineDataModule",
<<<<<<< HEAD
    "GeoBenchNZCattleDataModule",
     "GeoBenchSubstationDataModule",
     "GeoBenchPASTISPanopticDataModule",

=======
    "GeoBenchBurnScarsDataModule",
    "GeoBenchNZCattleDataModule"
    "GeoBenchSubstationDataModule"
>>>>>>> 5aad7754
)<|MERGE_RESOLUTION|>--- conflicted
+++ resolved
@@ -61,14 +61,8 @@
     "GeoBenchBRIGHTDataModule",
     "GeoBenchQFabricDataModule",
     "GeoBenchWindTurbineDataModule",
-<<<<<<< HEAD
-    "GeoBenchNZCattleDataModule",
-     "GeoBenchSubstationDataModule",
-     "GeoBenchPASTISPanopticDataModule",
-
-=======
     "GeoBenchBurnScarsDataModule",
     "GeoBenchNZCattleDataModule"
     "GeoBenchSubstationDataModule"
->>>>>>> 5aad7754
+    "GeoBenchPASTISPanopticDataModule",
 )