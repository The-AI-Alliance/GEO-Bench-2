--- conflicted
+++ resolved
@@ -14,12 +14,9 @@
 from torch import Tensor
 from torchgeo.datasets import NonGeoDataset
 
-<<<<<<< HEAD
 from .data_util import DataUtilsMixin
 from .normalization import DataNormalizer, ZScoreNormalizer
-=======
-from .data_util import ClipZScoreNormalizer, DataUtilsMixin, DataNormalizer
->>>>>>> db2dc124
+
 from .sensor_util import DatasetBandRegistry
 
 
