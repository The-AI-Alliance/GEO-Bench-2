--- conflicted
+++ resolved
@@ -592,8 +592,94 @@
         band_to_modality={"vv": "sar", "vh": "sar", "dem": "dem"},
     )
 
-<<<<<<< HEAD
-    # treesat ai contains aerial, s1 and s2 imgery
+
+    BIOMASSTERS = MultiModalConfig(
+        modalities={
+            "s1": ModalityConfig(
+                bands={
+                    "VV_asc": BandConfig(
+                        "vv_ascending",
+                        ["co_pol_asc", "vv_asc"],
+                        wavelength=0.056,
+                        resolution=10,
+                    ),
+                    "VH_asc": BandConfig(
+                        "vh_ascending",
+                        ["cross_pol_asc", "vh_asc"],
+                        wavelength=0.056,
+                        resolution=10,
+                    ),
+                    "VV_desc": BandConfig(
+                        "vv_descending",
+                        ["co_pol_desc", "vv_desc"],
+                        wavelength=0.056,
+                        resolution=10,
+                    ),
+                    "VH_desc": BandConfig(
+                        "vh_descending",
+                        ["cross_pol_desc", "vv_desc"],
+                        wavelength=0.056,
+                        resolution=10,
+                    ),
+                },
+                default_order=["VV_asc", "VH_asc", "VV_desc", "VH_desc"],
+                native_resolution=10,
+            ),
+            "s2": ModalityConfig(
+                bands={
+                    k: v
+                    for k, v in SensorBandRegistry.SENTINEL2.bands.items()
+                    if k not in ["B01", "B09", "B10"]
+                },
+                default_order=[
+                    "B02",
+                    "B03",
+                    "B04",
+                    "B05",
+                    "B06",
+                    "B07",
+                    "B08",
+                    "B8A",
+                    "B11",
+                    "B12",
+                ],
+                native_resolution=10,
+            ),
+        },
+        default_order=[
+            "VV_asc",
+            "VH_asc",
+            "VV_desc",
+            "VH_desc",
+            "B02",
+            "B03",
+            "B04",
+            "B05",
+            "B06",
+            "B07",
+            "B08",
+            "B8A",
+            "B11",
+            "B12",
+        ],
+        band_to_modality={
+            "VV_asc": "s1",
+            "VH_asc": "s1",
+            "VV_desc": "s1",
+            "VH_desc": "s1",
+            "B02": "s2",
+            "B03": "s2",
+            "B04": "s2",
+            "B05": "s2",
+            "B06": "s2",
+            "B07": "s2",
+            "B08": "s2",
+            "B8A": "s2",
+            "B11": "s2",
+            "B12": "s2",
+        },
+    )
+    
     TREESATAI = MultiModalConfig(
         modalities={
             "aerial": ModalityConfig(
@@ -632,52 +718,11 @@
                         "B01",
                         "B09",
                     ]
-=======
-    # biomassters has s1 bands vv and vh ascending and descending and sentinel 2 except 1, 9, 10
-    BIOMASSTERS = MultiModalConfig(
-        modalities={
-            "s1": ModalityConfig(
-                bands={
-                    "VV_asc": BandConfig(
-                        "vv_ascending",
-                        ["co_pol_asc", "vv_asc"],
-                        wavelength=0.056,
-                        resolution=10,
-                    ),
-                    "VH_asc": BandConfig(
-                        "vh_ascending",
-                        ["cross_pol_asc", "vh_asc"],
-                        wavelength=0.056,
-                        resolution=10,
-                    ),
-                    "VV_desc": BandConfig(
-                        "vv_descending",
-                        ["co_pol_desc", "vv_desc"],
-                        wavelength=0.056,
-                        resolution=10,
-                    ),
-                    "VH_desc": BandConfig(
-                        "vh_descending",
-                        ["cross_pol_desc", "vv_desc"],
-                        wavelength=0.056,
-                        resolution=10,
-                    ),
-                },
-                default_order=["VV_asc", "VH_asc", "VV_desc", "VH_desc"],
-                native_resolution=10,
-            ),
-            "s2": ModalityConfig(
-                bands={
-                    k: v
-                    for k, v in SensorBandRegistry.SENTINEL2.bands.items()
-                    if k not in ["B01", "B09", "B10"]
->>>>>>> 8ecfc26f
                 },
                 default_order=[
                     "B02",
                     "B03",
                     "B04",
-<<<<<<< HEAD
                     "B08",
                     "B05",
                     "B06",
@@ -731,50 +776,6 @@
             "B12": "s2",
             "B01": "s2",
             "B09": "s2",
-=======
-                    "B05",
-                    "B06",
-                    "B07",
-                    "B08",
-                    "B8A",
-                    "B11",
-                    "B12",
-                ],
-                native_resolution=10,
-            ),
-        },
-        default_order=[
-            "VV_asc",
-            "VH_asc",
-            "VV_desc",
-            "VH_desc",
-            "B02",
-            "B03",
-            "B04",
-            "B05",
-            "B06",
-            "B07",
-            "B08",
-            "B8A",
-            "B11",
-            "B12",
-        ],
-        band_to_modality={
-            "VV_asc": "s1",
-            "VH_asc": "s1",
-            "VV_desc": "s1",
-            "VH_desc": "s1",
-            "B02": "s2",
-            "B03": "s2",
-            "B04": "s2",
-            "B05": "s2",
-            "B06": "s2",
-            "B07": "s2",
-            "B08": "s2",
-            "B8A": "s2",
-            "B11": "s2",
-            "B12": "s2",
->>>>>>> 8ecfc26f
         },
     )
 
