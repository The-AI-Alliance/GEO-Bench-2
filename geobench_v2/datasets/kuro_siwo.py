# Copyright (c) 2025 GeoBenchV2. All rights reserved.
# Licensed under the Apache License 2.0.

"""Kuro Siwo dataset."""

from torch import Tensor
from torchgeo.datasets import SpaceNet6
from pathlib import Path
from typing import Sequence, Type, Literal
import torch.nn as nn

from .sensor_util import DatasetBandRegistry
from .base import GeoBenchBaseDataset
from .data_util import ClipZScoreNormalizer
import torch.nn as nn
import rasterio
import numpy as np
import torch


class GeoBenchKuroSiwo(GeoBenchBaseDataset):
    """Kuro Siwo Flood Change Detection Dataset.

    Classes:
    0. NO-Water
    1. Permanent Water
    2. Flood
    3. No-Data

    """

    url = "https://hf.co/datasets/aialliance/kuro_siwo/resolve/main/{}"

    paths = [
        # "kurosiwo.0000.part.tortilla",
        # "kurosiwo.0001.part.tortilla",
        # "kurosiwo.0002.part.tortilla",
        # "kurosiwo.0003.part.tortilla",
        # "kurosiwo.0004.part.tortilla",
        # "kurosiwo.0005.part.tortilla",
        "geobench_kuro_siwo.tortilla"
    ]

    sha256str = ["0b546c54df70cb7548081df688cc2317f00f7b81e541e09fa0ddcd787d647eef"]

    dataset_band_config = DatasetBandRegistry.KURO_SIWO

    band_default_order = {"sar": ("vv", "vh"), "dem": ("dem",)}

    # https://github.com/Orion-AI-Lab/KuroSiwo/blob/2b9491629ffd9e1322eea4eaaf88fbaecef6d9b3/configs/train/data_config.json#L16
    # "data_mean": [0.0953, 0.0264],
    # "data_std": [0.0427, 0.0215],
    # "dem_mean":93.4313,
    # "dem_std":1410.8382,

    normalization_stats = {
        "means": {"vv": 0.0953, "vh": 0.0264, "dem": 93.4313},
        "stds": {"vv": 0.0427, "vh": 0.0215, "dem": 1410.8382},
    }

    # classes = ("No Water", "Permanent Water", "Flood", "No Data")
    classes = ("No Data", "No Water", "Permanent Water", "Flood")

    num_classes = len(classes)

    # TODO should move no-data to 0 and have that as ignore_index
    CLASS_MAPPING = {
        0: 1,  # No Water -> 1
        1: 2,  # Permanent Water -> 2
        2: 3,  # Flood -> 3
        3: 0,  # No Data -> 0
    }

    def __init__(
        self,
        root: str,
        split: Literal["train", "val", "test"],
        band_order: dict[str, Sequence[str]] = band_default_order,
        data_normalizer: Type[nn.Module] = ClipZScoreNormalizer,
        transforms: Type[nn.Module] = None,
        return_stacked_image: bool = False,
        download: bool = False,
    ) -> None:
        """Initialize Kuro Siwo Dataset.

        Args:
            root: Path to dataset
            split: Split of dataset
            band_order: Band order for dataset
            data_normalizer: Data normalizer
            transforms: Data transforms
            return_stacked_image: if true, returns a single image tensor with all modalities stacked in band_order
        """
        super().__init__(
            root=root,
            split=split,
            band_order=band_order,
            data_normalizer=data_normalizer,
            transforms=transforms,
            metadata=None,
            download=download,
        )
        self.return_stacked_image = return_stacked_image

    def __getitem__(self, index: int) -> dict[str, Tensor]:
        """Return an index within the dataset.

        Args:
            index: index to return

        Returns:
            data and label at that index
        """
        sample: dict[str, Tensor] = {}

        sample_row = self.data_df.read(index)

        pre_event_1_path = sample_row.read(0)
        pre_event_2_path = sample_row.read(1)
        post_event_path = sample_row.read(2)
        dem_path = sample_row.read(3)
        mask_path = sample_row.read(4)
        invalid_data_path = sample_row.read(5)

        with rasterio.open(invalid_data_path) as src:
            invalid_data = src.read()

        invalid_data_tensor = torch.from_numpy(invalid_data).long()

        sample["invalid_data"] = invalid_data_tensor
        invalid_mask = invalid_data_tensor

        def process_sar_image(image, nan_mask) -> Tensor:
            image = self.rearrange_bands({"sar": image}, self.band_order["sar"])
            normalized = self.data_normalizer({"image_sar": image["image"]})
            normalized = torch.where(
                nan_mask,
                torch.zeros_like(normalized["image_sar"]),
                normalized["image_sar"],
            )
            return normalized * invalid_mask

        if "sar" in self.band_order:
            with rasterio.open(pre_event_1_path) as src:
                pre_event_1_img = src.read()
                pre_1_nan_mask = torch.from_numpy(np.isnan(pre_event_1_img))
                pre_event_1_img = torch.from_numpy(pre_event_1_img)
            with rasterio.open(pre_event_2_path) as src:
                pre_event_2_img = src.read()
                pre_2_nan_mask = torch.from_numpy(np.isnan(pre_event_2_img))
                pre_event_2_img = torch.from_numpy(pre_event_2_img)
            with rasterio.open(post_event_path) as src:
                post_event_img = src.read()
                post_nan_mask = torch.from_numpy(np.isnan(post_event_img))
                post_event_img = torch.from_numpy(post_event_img)
<<<<<<< HEAD
            sample["image_sar_pre_1"] = process_sar_image(pre_event_1_img)
            sample["image_sar_pre_2"] = process_sar_image(pre_event_2_img)
            sample["image_sar_post"] = process_sar_image(post_event_img)
=======
            sample["image_pre_1"] = process_sar_image(pre_event_1_img, pre_1_nan_mask)
            sample["image_pre_2"] = process_sar_image(pre_event_2_img, pre_2_nan_mask)
            sample["image_post"] = process_sar_image(post_event_img, post_nan_mask)
>>>>>>> a2b781d7

        if "dem" in self.band_order:
            with rasterio.open(dem_path) as src:
                dem = src.read()
                dem_nans = torch.from_numpy(np.isnan(dem))

            image_dem = torch.from_numpy(dem)
            image_dem = self.rearrange_bands({"dem": image_dem}, self.band_order["dem"])
            image_dem = self.data_normalizer({"image_dem": image_dem["image"]})
            image_dem = torch.where(
                dem_nans,
                torch.zeros_like(image_dem["image_dem"]),
                image_dem["image_dem"],
            )
            sample["image_dem"] = image_dem * invalid_mask

        with rasterio.open(mask_path) as src:
            mask = src.read()
        original_mask = torch.from_numpy(mask).long().squeeze(0)
        remapped_mask = torch.zeros_like(original_mask)
        for orig_class, new_class in self.CLASS_MAPPING.items():
            remapped_mask[original_mask == orig_class] = new_class

        sample["mask"] = remapped_mask

        if self.transforms is not None:
            sample = self.transforms(sample)

        if self.return_stacked_image:
            modality_keys = {
                "sar": ["image_sar_pre_1", "image_sar_pre_2", "image_sar_post"],
                "dem": ["image_dem"],
            }
            stacked_images = [
                sample[key]
                for modality in self.band_order
                for key in modality_keys.get(modality, [])
            ]
            sample = {"image": torch.cat(stacked_images, dim=0), "mask": sample["mask"]}

        return sample<|MERGE_RESOLUTION|>--- conflicted
+++ resolved
@@ -153,15 +153,10 @@
                 post_event_img = src.read()
                 post_nan_mask = torch.from_numpy(np.isnan(post_event_img))
                 post_event_img = torch.from_numpy(post_event_img)
-<<<<<<< HEAD
-            sample["image_sar_pre_1"] = process_sar_image(pre_event_1_img)
-            sample["image_sar_pre_2"] = process_sar_image(pre_event_2_img)
-            sample["image_sar_post"] = process_sar_image(post_event_img)
-=======
+
             sample["image_pre_1"] = process_sar_image(pre_event_1_img, pre_1_nan_mask)
             sample["image_pre_2"] = process_sar_image(pre_event_2_img, pre_2_nan_mask)
             sample["image_post"] = process_sar_image(post_event_img, post_nan_mask)
->>>>>>> a2b781d7
 
         if "dem" in self.band_order:
             with rasterio.open(dem_path) as src:
