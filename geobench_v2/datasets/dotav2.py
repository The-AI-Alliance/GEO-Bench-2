--- conflicted
+++ resolved
@@ -12,12 +12,8 @@
 from torch import Tensor
 from torchgeo.datasets import DOTA
 
-<<<<<<< HEAD
 from .data_util import DataUtilsMixin
 from .normalization import ZScoreNormalizer
-=======
-from .data_util import ClipZScoreNormalizer, DataUtilsMixin, DataNormalizer
->>>>>>> db2dc124
 from .sensor_util import DatasetBandRegistry
 
 
