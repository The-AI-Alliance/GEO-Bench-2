--- conflicted
+++ resolved
@@ -3,9 +3,16 @@
 
 """TreesatAI dataset."""
 
+import os
+from collections.abc import Sequence
 import os
 from collections.abc import Sequence
 from pathlib import Path
+
+import h5py
+import numpy as np
+import rasterio
+import torch
 
 import h5py
 import numpy as np
@@ -14,7 +21,10 @@
 import torch.nn as nn
 from shapely import wkt
 from torch import Tensor
-
+from torch import Tensor
+
+from .base import GeoBenchBaseDataset
+from .normalization import ZScoreNormalizer
 from .base import GeoBenchBaseDataset
 from .normalization import ZScoreNormalizer
 from .sensor_util import DatasetBandRegistry
@@ -42,7 +52,6 @@
 
     normalization_stats = {
         "means": {
-<<<<<<< HEAD
             "nir": 154.289794921875,
             "g": 92.13509368896484,
             "b": 85.36317443847656,
@@ -83,48 +92,6 @@
             "B12": 234.48863220214844,
             "B01": 125.9928207397461,
             "B09": 674.169189453125,
-=======
-            "nir": 0.0,
-            "green": 0.0,
-            "blue": 0.0,
-            "red": 0.0,
-            "vv": 0.0,
-            "vh": 0.0,
-            "vv/vh": 0.0,
-            "B02": 0.0,
-            "B03": 0.0,
-            "B04": 0.0,
-            "B08": 0.0,
-            "B05": 0.0,
-            "B06": 0.0,
-            "B07": 0.0,
-            "B8A": 0.0,
-            "B11": 0.0,
-            "B12": 0.0,
-            "B01": 0.0,
-            "B09": 0.0,
-        },
-        "stds": {
-            "nir": 255.0,
-            "green": 255.0,
-            "blue": 255.0,
-            "red": 255.0,
-            "vv": 1.0,
-            "vh": 1.0,
-            "vv/vh": 1.0,
-            "B02": 1000.0,
-            "B03": 1000.0,
-            "B04": 1000.0,
-            "B08": 1000.0,
-            "B05": 1000.0,
-            "B06": 1000.0,
-            "B07": 1000.0,
-            "B8A": 1000.0,
-            "B11": 1000.0,
-            "B12": 1000.0,
-            "B01": 1000.0,
-            "B09": 1000.0,
->>>>>>> 98e303ca
         },
     }
 
