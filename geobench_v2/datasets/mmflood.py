--- conflicted
+++ resolved
@@ -114,13 +114,7 @@
             with rasterio.open(s1_path) as src:
                 s1_img = src.read()
 
-<<<<<<< HEAD
-            #nan_mask = torch.from_numpy(np.isnan(s1_img)[0])
             s1_img = torch.from_numpy(s1_img).float()
-            #s1_img[..., nan_mask] = 0.0
-=======
-            s1_img = torch.from_numpy(s1_img).float()
->>>>>>> 24360948
             img_dict["s1"] = s1_img
 
         if "dem" in self.band_order:
@@ -137,23 +131,13 @@
 
         img_dict = self.rearrange_bands(img_dict, self.band_order)
         if "image_s1" in img_dict:
-<<<<<<< HEAD
             nan_mask = torch.isnan(img_dict["image"])[0]
-=======
-            nan_mask = img_dict["image_s1"].isnan()[0]
-
->>>>>>> 24360948
         image_dict = self.data_normalizer(img_dict)
 
         # across all items in the image_dict replace nan_mask with 0 again
         if "image_s1" in image_dict:
-<<<<<<< HEAD
             for key in image_dict.keys():
                 image_dict[key][..., nan_mask] = 0.0
-=======
-            for key in img_dict.keys():
-                img_dict[key][..., nan_mask] = 0.0
->>>>>>> 24360948
 
         sample.update(image_dict)
 
