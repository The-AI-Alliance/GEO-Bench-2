--- conflicted
+++ resolved
@@ -21,6 +21,7 @@
 
     url = "https://hf.co/datasets/aialliance/flair2/resolve/main/{}"
 
+    sha256str = ["96d18b1e7673fa2233145d69fd67db530c53bf68027b30466f7c94fd456df689"]
     sha256str = ["96d18b1e7673fa2233145d69fd67db530c53bf68027b30466f7c94fd456df689"]
 
     # paths: Sequence[str] = (
@@ -55,19 +56,8 @@
     dataset_band_config = DatasetBandRegistry.FLAIR2
 
     normalization_stats = {
-<<<<<<< HEAD
         "means": {"r": 110.30502319335938, "g": 114.79083251953125, "b": 105.6126937866211, "nir": 104.3409194946289, "elevation": 17.69650650024414},
         "stds": {"r": 50.71001052856445, "g": 44.31645584106445, "b": 43.294822692871094, "nir": 39.049617767333984, "elevation": 29.94267463684082},
-=======
-        "means": {"red": 0.0, "green": 0.0, "blue": 0.0, "nir": 0.0, "elevation": 0.0},
-        "stds": {
-            "red": 255.0,
-            "green": 255.0,
-            "blue": 255.0,
-            "nir": 255.0,
-            "elevation": 255.0,
-        },
->>>>>>> 98e303ca
     }
 
     band_default_order = {
