# Copyright (c) 2025 GeoBenchV2. All rights reserved.
# Licensed under the Apache License 2.0.

"""CaFFe Dataset."""

from collections.abc import Sequence

import rasterio
import torch
import torch.nn as nn
from shapely import wkt
from torch import Tensor

from .base import GeoBenchBaseDataset
from .data_util import ClipZScoreNormalizer
from .sensor_util import DatasetBandRegistry


class GeoBenchCaFFe(GeoBenchBaseDataset):
    """GeoBench Caffe dataset."""

    url = "https://hf.co/datasets/aialliance/caffe/resolve/main/{}"
    paths = ["geobench_caffe.tortilla"]
    sha256str = [""]

    dataset_band_config = DatasetBandRegistry.CAFFE
    # TODO update sensor type with wavelength and resolution

    band_default_order = ("gray",)

    normalization_stats = {"means": {"gray": 0.0}, "stds": {"gray": 255.0}}

    mask_dirs = ("zones", "zones")

    classes = ("N/A", "rock", "glacier", "ocean/ice melange")

    num_classes = len(classes)

    px_class_values_zones = {
        0: 'N/A',
        64: 'rock',
        127: 'glacier',
        254: 'ocean/ice melange',
    }

    def __init__(
        self,
        root,
        split="train",
        band_order: Sequence[float | str] = ["r", "g", "b"],
        data_normalizer: type[nn.Module] = ClipZScoreNormalizer,
        transforms: nn.Module | None = None,
        metadata: Sequence[str] | None = None,
        download: bool = False,
    ):
        """Initialize Caffe dataset.

        Args:
            root: Path to the dataset root directory
<<<<<<< HEAD
            split: The dataset split, supports 'train', 'val', 'test'
            band_order: The order of bands to return, defaults to ['gray'], if one would
                specify ['gray', 'gray', 'gray], the dataset would return the gray band three times.
            data_normalizer: The data normalizer to apply to the data, defaults to :class:`data_util.MultiModalNormalizer`,
=======
            split: The dataset split, supports 'train', 'test'
            band_order: The order of bands to return, defaults to ['r', 'g', 'b'], if one would
                specify ['r', 'g', 'b', 'nir'], the dataset would return images with 4 channels
            data_normalizer: The data normalizer to apply to the data, defaults to :class:`data_util.ClipZScoreNormalizer`,
>>>>>>> 24360948
                which applies z-score normalization to each band.
            transforms:

        Raises:
            AssertionError: If split is not in the splits
        """
        super().__init__(
            root=root,
            split=split,
            band_order=band_order,
            data_normalizer=data_normalizer,
            transforms=transforms,
            metadata=metadata,
            download=download,
        )

        self.ordinal_map_zones = torch.zeros(
            max(self.px_class_values_zones.keys()) + 1, dtype=torch.long
        )
        for ordinal, px_class in enumerate(self.px_class_values_zones.keys()):
            self.ordinal_map_zones[px_class] = ordinal

    def __getitem__(self, idx: int) -> dict[str, Tensor]:
        """Return an index within the dataset.

        Args:
            idx: index to return

        Returns:
            data and label at that index
        """
        sample: dict[str, Tensor] = {}

        sample_row = self.data_df.read(idx)

        img_path = sample_row.read(0)
        mask_path = sample_row.read(1)

        with rasterio.open(img_path) as f:
            image = f.read()
        image = torch.from_numpy(image).float()

        with rasterio.open(mask_path) as f:
            mask = f.read(1)
        mask = torch.from_numpy(mask).long()
        mask = self.ordinal_map_zones[mask]

        image_dict = self.rearrange_bands(image, self.band_order)
        image_dict = self.data_normalizer(image_dict)

        sample.update(image_dict)

        sample["mask"] = mask

        point = wkt.loads(sample_row.iloc[0]["stac:centroid"])
        lon, lat = point.x, point.y

        if "lon" in self.metadata:
            sample["lon"] = torch.tensor(lon)
        if "lat" in self.metadata:
            sample["lat"] = torch.tensor(lat)

        if self.transforms is not None:
            sample = self.transforms(sample)

        return sample


# class GeoBenchCaFFe(CaFFe, DataUtilsMixin):
#     """CaFFe Dataset with enhanced functionality.

#     Allows:
#     - Variable Band Selection
#     - Return band wavelengths
#     """

#     dataset_band_config = DatasetBandRegistry.CAFFE
#     # TODO update sensor type with wavelength and resolution

#     band_default_order = ("gray",)

#     normalization_stats = {"means": {"gray": 0.0}, "stds": {"gray": 255.0}}

#     mask_dirs = ("zones", "zones")

#     classes = ("N/A", "rock", "glacier", "ocean/ice melange")

#     num_classes = len(classes)

#     def __init__(
#         self,
#         root: Path,
#         split: str,
#         band_order: list[str] = band_default_order,
#         data_normalizer: Type[nn.Module] = ClipZScoreNormalizer,
#         transforms: nn.Module | None = None,
#         metadata: Sequence[str] | None = None,
#     ) -> None:
#         """Initialize CaFFe Dataset.

#         Args:
#             root: Path to the dataset root directory
#             split: The dataset split, supports 'train', 'val', 'test'
#             band_order: The order of bands to return, defaults to ['gray'], if one would
#                 specify ['gray', 'gray', 'gray], the dataset would return the gray band three times.
#                 This is useful for models that expect a certain band order, or
#                 test the impact of band order on model performance.
#             data_normalizer: The data normalizer to apply to the data, defaults to :class:`data_util.ClipZScoreNormalizer`,
#                 which applies z-score normalization to each band.
#             transforms:
#             metadata: metadata names to be returned under specified keys as part of the sample in the
#                 __getitem__ method. If None, no metadata is returned.
#         """
#         if split == "validation":
#             split = "val"
#         super().__init__(root=root, split=split)
#         self.transforms = transforms

#         self.band_order = self.resolve_band_order(band_order)
#         if metadata is None:
#             self.metadata = []
#         else:
#             self.metadata = metadata

#         self.data_normalizer = data_normalizer(
#             self.normalization_stats, self.band_order
#         )

#         self.metadata_df = pd.read_parquet(
#             os.path.join(self.root, self.data_dir, "geobench_caffe_metadata.parquet")
#         )
#         self.metadata_df = self.metadata_df[
#             self.metadata_df["split"] == self.split
#         ].reset_index(drop=True)

#     def __getitem__(self, idx: int) -> dict[str, Tensor]:
#         """Return the image and mask at the given index.

#         Args:
#             idx: index of the image and mask to return

#         Returns:
#             dict: a dict containing the image and mask
#         """
#         sample: dict[str, Tensor] = {}
#         zones_filename = os.path.basename(self.fpaths[idx])
#         sample_row = self.metadata_df.iloc[idx]
#         img_filename = sample_row["filename"]
#         zones_filename = img_filename.replace("__", "_zones__")

#         def read_tensor(path: str) -> Tensor:
#             return torch.from_numpy(np.array(Image.open(path)))

#         img_path = os.path.join(
#             self.root, self.data_dir, self.image_dir, self.split, img_filename
#         )
#         img = read_tensor(img_path).unsqueeze(0).float()

#         img_dict = self.rearrange_bands(img, self.band_order)

#         img_dict = self.data_normalizer(img_dict)

#         sample.update(img_dict)

#         zone_mask = read_tensor(
#             os.path.join(self.root, self.data_dir, "zones", self.split, zones_filename)
#         ).long()

#         zone_mask = self.ordinal_map_zones[zone_mask]

#         sample["mask"] = zone_mask

#         if "lon" in self.metadata:
#             sample["lon"] = torch.tensor(sample_row["longitude"])
#         if "lat" in self.metadata:
#             sample["lat"] = torch.tensor(sample_row["latitude"])

#         if self.transforms:
#             sample = self.transforms(sample)

#         return sample

#     def __len__(self) -> int:
#         """Return the number of images in the dataset."""
#         return len(self.metadata_df)<|MERGE_RESOLUTION|>--- conflicted
+++ resolved
@@ -57,17 +57,10 @@
 
         Args:
             root: Path to the dataset root directory
-<<<<<<< HEAD
             split: The dataset split, supports 'train', 'val', 'test'
             band_order: The order of bands to return, defaults to ['gray'], if one would
                 specify ['gray', 'gray', 'gray], the dataset would return the gray band three times.
-            data_normalizer: The data normalizer to apply to the data, defaults to :class:`data_util.MultiModalNormalizer`,
-=======
-            split: The dataset split, supports 'train', 'test'
-            band_order: The order of bands to return, defaults to ['r', 'g', 'b'], if one would
-                specify ['r', 'g', 'b', 'nir'], the dataset would return images with 4 channels
             data_normalizer: The data normalizer to apply to the data, defaults to :class:`data_util.ClipZScoreNormalizer`,
->>>>>>> 24360948
                 which applies z-score normalization to each band.
             transforms:
 
