# Copyright (c) 2025 GeoBenchV2. All rights reserved.
# Licensed under the Apache License 2.0.

"""GeoBench Datasets."""

from .caffe import GeoBenchCaFFe
from .fotw import GeoBenchFieldsOfTheWorld
from .pastis import GeoBenchPASTIS
from .resisc45 import GeoBenchRESISC45
from .spacenet6 import GeoBenchSpaceNet6
from .spacenet8 import GeoBenchSpaceNet8
from .benv2 import GeoBenchBENV2
from .everwatch import GeoBenchEverWatch
from .flair2 import GeoBenchFLAIR2
from .cloudsen12 import GeoBenchCloudSen12
from .floga import GeoBenchFLOGA
from .kuro_siwo import GeoBenchKuroSiwo
<<<<<<< HEAD
from .treesatai import GeoBenchTreeSatAI
=======
from .biomassters import GeoBenchBioMassters
>>>>>>> 8ecfc26f

__all__ = (
    "GeoBenchCaFFe",
    "GeoBenchFieldsOfTheWorld",
    "GeoBenchPASTIS",
    "GeoBenchRESISC45",
    "GeoBenchSpaceNet6",
    "GeoBenchSpaceNet8",
    "GeoBenchBENV2",
    "GeoBenchEverWatch",
    "GeoBenchFlair2",
    "GeoBenchCloudSen12",
    "GeoBenchFLOGA",
    "GeoBenchKuroSiwo",
<<<<<<< HEAD
    "GeoBenchTreeSatAI",
=======
    "GeoBenchBioMassters",
>>>>>>> 8ecfc26f
)<|MERGE_RESOLUTION|>--- conflicted
+++ resolved
@@ -15,11 +15,8 @@
 from .cloudsen12 import GeoBenchCloudSen12
 from .floga import GeoBenchFLOGA
 from .kuro_siwo import GeoBenchKuroSiwo
-<<<<<<< HEAD
 from .treesatai import GeoBenchTreeSatAI
-=======
 from .biomassters import GeoBenchBioMassters
->>>>>>> 8ecfc26f
 
 __all__ = (
     "GeoBenchCaFFe",
@@ -34,9 +31,6 @@
     "GeoBenchCloudSen12",
     "GeoBenchFLOGA",
     "GeoBenchKuroSiwo",
-<<<<<<< HEAD
     "GeoBenchTreeSatAI",
-=======
     "GeoBenchBioMassters",
->>>>>>> 8ecfc26f
 )