--- conflicted
+++ resolved
@@ -4,7 +4,12 @@
 """SpaceNet6 dataset."""
 
 from collections.abc import Sequence
+from collections.abc import Sequence
 from pathlib import Path
+
+import numpy as np
+import rasterio
+import torch
 
 import numpy as np
 import rasterio
@@ -54,7 +59,6 @@
 
     normalization_stats = {
         "means": {
-<<<<<<< HEAD
             "r": 101.56404876708984,
             "g": 140.59695434570312,
             "b": 146.70387268066406,
@@ -73,26 +77,6 @@
             "hv": 14.078553199768066,
             "vv": 13.503046035766602,
             "vh": 11.729385375976562
-=======
-            "red": 0.0,
-            "green": 0.0,
-            "blue": 0.0,
-            "nir": 0.0,
-            "hh": 0.0,
-            "hv": 0.0,
-            "vv": 0.0,
-            "vh": 0.0,
-        },
-        "stds": {
-            "red": 1000.0,
-            "green": 1000.0,
-            "blue": 1000.0,
-            "nir": 1000.0,
-            "hh": 100.0,
-            "hv": 100.0,
-            "vv": 100.0,
-            "vh": 100.0,
->>>>>>> 98e303ca
         },
     }
 
