# Copyright (c) 2025 GeoBenchV2. All rights reserved.
# Licensed under the Apache License 2.0.

"""PASTIS Dataset."""

import os
from collections.abc import Sequence
from pathlib import Path
from typing import Literal

import numpy as np
import pandas as pd
import torch
import torch.nn as nn
from torch import Tensor
from torchgeo.datasets import PASTIS

<<<<<<< HEAD
from .data_util import DataUtilsMixin
from .normalization import ZScoreNormalizer, DataNormalizer
=======
from .data_util import ClipZScoreNormalizer, DataUtilsMixin, DataNormalizer
>>>>>>> db2dc124
from .sensor_util import DatasetBandRegistry


class GeoBenchPASTIS(PASTIS, DataUtilsMixin):
    """PAStis Dataset with enhanced functionality.

    This is the PASTIS-R version.

    Allows:
    - Variable Band Selection
    - Return band wavelengths
    """

    dataset_band_config = DatasetBandRegistry.PASTIS

    band_default_order = (
        "B01",
        "B02",
        "B03",
        "B04",
        "B05",
        "B06",
        "B07",
        "B08",
        "B8A",
        "B09",
        "B10",
        "B11",
        "B12",
    )

    band_default_order = {
        "s2": ("B02", "B03", "B04", "B05", "B06", "B07", "B08", "B8A", "B11", "B12"),
        "s1_asc": ("VV_asc", "VH_asc", "VV/VH_asc"),
        "s1_desc": ("VV_desc", "VH_desc", "VV/VH_desc"),
    }

    valid_splits = ("train", "val", "test")

    normalization_stats = {
        "means": {
            "B02": 0.0,
            "B03": 0.0,
            "B04": 0.0,
            "B05": 0.0,
            "B06": 0.0,
            "B07": 0.0,
            "B08": 0.0,
            "B8A": 0.0,
            "B11": 0.0,
            "B12": 0.0,
            "VV_asc": 0.0,
            "VH_asc": 0.0,
            "VV/VH_asc": 0.0,
            "VV_desc": 0.0,
            "VH_desc": 0.0,
            "VV/VH_desc": 0.0,
        },
        "stds": {
            "B02": 3000.0,
            "B03": 3000.0,
            "B04": 3000.0,
            "B05": 3000.0,
            "B06": 3000.0,
            "B07": 3000.0,
            "B08": 3000.0,
            "B8A": 3000.0,
            "B11": 3000.0,
            "B12": 3000.0,
            "VV_asc": 1.0,
            "VH_asc": 1.0,
            "VV/VH_asc": 1.0,
            "VV_desc": 1.0,
            "VH_desc": 1.0,
            "VV/VH_desc": 1.0,
        },
    }

    classes = PASTIS.classes

    num_classes = len(classes)

    valid_metadata = ("lat", "lon", "dates")

    def __init__(
        self,
        root: Path,
        split: str,
        band_order: dict[str, Sequence[float | str]] = {"s2": ["B04", "B03", "B02"]},
        data_normalizer: type[nn.Module] = ZScoreNormalizer,
        num_time_steps: int = 1,
        transforms: nn.Module | None = None,
        metadata: Sequence[str] | None = None,
        label_type: Literal["instance_seg", "semantic_seg"] = "semantic_seg",
        return_stacked_image: bool = False,
    ) -> None:
        """Initialize PASTIS Dataset.

        Args:
            root: Path to the dataset root directory
            split: The dataset split, supports 'train', 'val', 'test'
            band_order: The order of bands to return, defaults to ['red', 'green', 'blue', 'nir'], if one would
                specify ['red', 'green', 'blue', 'nir', 'nir'], the dataset would return images with 5 channels
                in that order. This is useful for models that expect a certain band order, or
                test the impact of band order on model performance.
            num_time_steps: The number of last time steps to return, defaults to 1, which returns the last time step.
                if set to 10, the latest 10 time steps will be returned. If a time series has fewer time steps than
                specified, it will be padded with zeros. A value of 1 will return a [C, H, W] tensor, while a value
                of 10 will return a [T, C, H, W] tensor.
            data_normalizer: The data normalizer to apply to the data, defaults to :class:`data_util.ZScoreNormalizer`,
                which applies z-score normalization to each band.
            transforms:
            metadata: metadata names to be returned under specified keys as part of the sample in the
                __getitem__ method. If None, no metadata is returned.
            label_type: The type of label to return, either 'instance_seg' or 'semantic_seg'
            return_stacked_image: if true, returns a single image tensor with all modalities stacked in band_order

        Raises:
            AssertionError: If an invalid split is specified
        """
        super().__init__(root=root)

        if split == "validation":
            split = "val"

        assert split in self.valid_splits, (
            f"Invalid split {split}. Must be one of {self.valid_splits}"
        )
        self.split = split

        self.band_order = self.validate_band_order(band_order)

        self.transforms = transforms
        self.num_time_steps = num_time_steps

        self.label_type = label_type
        self.return_stacked_image = return_stacked_image

        if metadata is None:
            self.metadata = []
        else:
            self.metadata = metadata

        self.data_df = pd.read_parquet(os.path.join(root, "geobench_pastis.parquet"))
        self.data_df = self.data_df[self.data_df["split"] == split].reset_index(
            drop=True
        )

        if isinstance(data_normalizer, type):
            print(f"Initializing normalizer from class: {data_normalizer.__name__}")
            if issubclass(data_normalizer, DataNormalizer):
                self.data_normalizer = data_normalizer(
                    self.normalization_stats, self.band_order
                )
            else:
                self.data_normalizer = data_normalizer()

        elif callable(data_normalizer):
            print(
                f"Using provided pre-initialized normalizer instance: {data_normalizer.__class__.__name__}"
            )
            self.data_normalizer = data_normalizer
        else:
            raise TypeError(
                f"data_normalizer must be a DataNormalizer subclass type or a callable instance. Got {type(data_normalizer)}"
            )

    def __len__(self) -> int:
        """Return the length of the dataset."""
        return len(self.data_df)

    def __getitem__(self, index: int) -> dict[str, Tensor]:
        """Return an index within the dataset.

        Args:
            index: index to return

        Returns:
            data and label at that index
        """
        sample: dict[str, Tensor] = {}
        sample_row = self.data_df.iloc[index]
        data = {
            "s2": self._load_image(os.path.join(self.root, sample_row["s2_path"])),
            "s1_asc": self._load_image(os.path.join(self.root, sample_row["s1a_path"])),
            "s1_desc": self._load_image(
                os.path.join(self.root, sample_row["s1d_path"])
            ),
        }

        img_dict = self.rearrange_bands(data, self.band_order)

        img_dict = self.data_normalizer(img_dict)

        sample.update(img_dict)

        if self.label_type == "semantic_seg":
            sample["mask"] = self._load_semantic_targets(
                os.path.join(self.root, sample_row["semantic_path"])
            )
        elif self.label_type == "instance_seg":
            sample["mask"], sample["boxes"], sample["label"] = (
                self._load_instance_targets(
                    os.path.join(self.root, sample_row["semantic_path"]),
                    os.path.join(sample_row["instance_path"]),
                )
            )

        dates = sample_row["dates-s2"]
        if len(dates) < self.num_time_steps:
            sample_dates = [0] * (self.num_time_steps - len(dates)) + dates
        else:
            sample_dates = dates[-self.num_time_steps :]

        if self.transforms:
            sample = self.transforms(sample)

        if self.return_stacked_image:
            sample = {
                "image": torch.cat(
                    [sample[f"image_{key}"] for key in self.band_order.keys()], 0
                ),
                "mask": sample["mask"],
            }

        if "lon" in self.metadata:
            sample["lon"] = torch.tensor(sample_row["longitude"])
        if "lat" in self.metadata:
            sample["lat"] = torch.tensor(sample_row["latitude"])
        if "dates" in self.metadata:
            sample["dates"] = torch.tensor(sample_dates)

        return sample

    def _load_image(self, path: str) -> Tensor:
        """Load a single time-series.

        Args:
            path: path to the time-series

        Returns:
            the time-series
        """
        tensor = torch.tensor(np.load(path).astype(np.float32))

        if tensor.shape[0] < self.num_time_steps:
            padding = torch.zeros(
                self.num_time_steps - tensor.shape[0], *tensor.shape[1:]
            )
            tensor = torch.cat((padding, tensor), dim=0)
        else:
            tensor = tensor[-self.num_time_steps :]

        if self.num_time_steps == 1:
            tensor = tensor.squeeze(0)

        return tensor.float()

    def _load_semantic_targets(self, path: str) -> Tensor:
        """Load the target mask for a single image.

        Args:
            path: path to the label

        Returns:
            the target mask
        """
        # See https://github.com/VSainteuf/pastis-benchmark/blob/main/code/dataloader.py#L201
        # even though the mask file is 3 bands, we just select the first band
        array = np.load(path)[0].astype(np.uint8).copy()
        tensor = torch.from_numpy(array).long()
        return tensor

    def _load_instance_targets(
        self, sem_path: str, instance_path
    ) -> tuple[Tensor, Tensor, Tensor]:
        """Load the instance segmentation targets for a single sample.

        Args:
            path: path to the label

        Returns:
            the instance segmentation mask, box, and label for each instance
        """
        mask_array = np.load(sem_path)[0].copy()
        instance_array = np.load(instance_path).copy()

        mask_tensor = torch.from_numpy(mask_array)
        instance_tensor = torch.from_numpy(instance_array)

        # Convert instance mask of N instances to N binary instance masks
        instance_ids = torch.unique(instance_tensor)
        # Exclude a mask for unknown/background
        instance_ids = instance_ids[instance_ids != 0]
        instance_ids = instance_ids[:, None, None]
        masks: Tensor = instance_tensor == instance_ids

        # Parse labels for each instance
        labels_list = []
        for mask in masks:
            label = mask_tensor[mask]
            label = torch.unique(label)[0]
            labels_list.append(label)

        # Get bounding boxes for each instance
        boxes_list = []
        for mask in masks:
            pos = torch.where(mask)
            xmin = torch.min(pos[1])
            xmax = torch.max(pos[1])
            ymin = torch.min(pos[0])
            ymax = torch.max(pos[0])
            boxes_list.append([xmin, ymin, xmax, ymax])

        masks = masks.to(torch.uint8)
        boxes = torch.tensor(boxes_list).to(torch.float)
        labels = torch.tensor(labels_list).to(torch.long)

        return masks, boxes, labels

    def validate_band_order(
        self, band_order: Sequence[str | float] | dict[str, Sequence[str | float]]
    ) -> list[str | float] | dict[str, list[str | float]]:
        """Validate band order configuration for PASTIS time-series data.

        For PASTIS, we need to ensure that bands in a sequence belong to the same modality,
        since different modalities have different time-series lengths.

        Args:
            band_order: Band order specification

        Returns:
            Validated and resolved band order

        Raises:
            ValueError: If bands from different modalities are mixed in a sequence
        """
        # If it's a dictionary, each modality is handled separately
        if isinstance(band_order, dict):
            resolved = self.resolve_band_order(band_order)
            return resolved

        # For a simple sequence, ensure all bands are from the same modality
        resolved = self.resolve_band_order(band_order)

        # Check that all bands are from the same modality
        modalities = []
        for band in resolved:
            if isinstance(band, (int, float)):
                continue  # Skip fill values

            modality = self.dataset_band_config.band_to_modality.get(band)
            if modality:
                modalities.append(modality)

        if len(set(modalities)) > 1:
            raise ValueError(
                "For PASTIS dataset, bands in a sequence must all be from the same modality "
                "because different modalities have different time-series lengths. "
                f"Found bands from modalities: {set(modalities)}. "
                "Please use either a sequence with bands from only one modality, "
                "or a dictionary with modality-specific band sequences."
            )

        return resolved<|MERGE_RESOLUTION|>--- conflicted
+++ resolved
@@ -15,12 +15,9 @@
 from torch import Tensor
 from torchgeo.datasets import PASTIS
 
-<<<<<<< HEAD
 from .data_util import DataUtilsMixin
 from .normalization import ZScoreNormalizer, DataNormalizer
-=======
-from .data_util import ClipZScoreNormalizer, DataUtilsMixin, DataNormalizer
->>>>>>> db2dc124
+
 from .sensor_util import DatasetBandRegistry
 
 
