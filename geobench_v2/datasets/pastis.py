--- conflicted
+++ resolved
@@ -3,26 +3,32 @@
 
 """PASTIS Dataset."""
 
+import os
+from collections.abc import Sequence
 import os
 from collections.abc import Sequence
 from pathlib import Path
 from typing import Literal
 
+from typing import Literal
+
 import numpy as np
 import pandas as pd
+import torch
 import torch
 import torch.nn as nn
 from torch import Tensor
 from torchgeo.datasets import PASTIS
-
+from torch import Tensor
+from torchgeo.datasets import PASTIS
+
+from .data_util import DataUtilsMixin
+from .normalization import DataNormalizer, ZScoreNormalizer
 from .data_util import DataUtilsMixin
 from .normalization import DataNormalizer, ZScoreNormalizer
 from .sensor_util import DatasetBandRegistry
-<<<<<<< HEAD
 from .data_util import DataUtilsMixin, MultiModalNormalizer, DataNormalizer
 #import einops
-=======
->>>>>>> 98e303ca
 
 
 class GeoBenchPASTIS(PASTIS, DataUtilsMixin):
