# Copyright (c) 2025 GeoBenchV2. All rights reserved.
# Licensed under the Apache License 2.0.

"""SpaceNet7 dataset."""

from collections.abc import Sequence
from pathlib import Path

import numpy as np
import rasterio
import torch
import torch.nn as nn
from shapely import wkt
from torch import Tensor

from .base import GeoBenchBaseDataset
from .normalization import ZScoreNormalizer
from .sensor_util import DatasetBandRegistry


class GeoBenchSpaceNet7(GeoBenchBaseDataset):
    """SpaceNet7 dataset with enhanced functionality.

    Allows:
    - Variable Band Selection
    - Return band wavelengths
    """

    url = "https://hf.co/datasets/aialliance/spacenet7/resolve/main/{}"

    # paths = ["SpaceNet7.tortilla"]
    paths = ["geobench_spacenet7.tortilla"]

    sha256str = ["dc2364926ce2b247d183f77fadf778f3a679d6be6ef891ffed92cff230722ee4"]

    dataset_band_config = DatasetBandRegistry.SPACENET7

    normalization_stats = {
<<<<<<< HEAD
        "means": {"r": 116.94474029541016, "g": 103.55889129638672, "b": 76.77427673339844, "nir": 0.0},
        "stds": {"r": 61.655845642089844, "g": 49.64897537231445, "b": 45.88066864013672, "nir": 255.0},
=======
        "means": {"red": 0.0, "green": 0.0, "blue": 0.0, "nir": 0.0},
        "stds": {"red": 255.0, "green": 255.0, "blue": 255.0, "nir": 255.0},
>>>>>>> 98e303ca
    }

    band_default_order = ("red", "green", "blue")

    classes = ("background", "no-building", "building")

    num_classes = len(classes)

    valid_metadata = ("lat", "lon")

    def __init__(
        self,
        root: Path,
        split: str,
        band_order: list[str] = band_default_order,
        data_normalizer: type[nn.Module] = ZScoreNormalizer,
        transforms: nn.Module = None,
        metadata: Sequence[str] | None = None,
        download: bool = False,
    ) -> None:
        """Initialize SpaceNet7 dataset.

        Args:
            root: Path to the dataset root directory
            split: The dataset split, supports 'train', 'val', 'test'
            band_order: The order of bands to return, defaults to ['red', 'green', 'blue'], if one would
                specify ['red', 'green', 'blue', 'blue', 'blue'], the dataset would return images with 5 channels
                in that order. This is useful for models that expect a certain band order, or
                test the impact of band order on model performance.
            data_normalizer: The data normalizer to apply to the data, defaults to :class:`data_util.ZScoreNormalizer`,
            transforms: The transforms to apply to the data, defaults to None
            metadata: metadata names to be returned as part of the sample in the
                __getitem__ method. If None, no metadata is returned.
            download: Whether to download the dataset 
        """
        super().__init__(
            root=root,
            split=split,
            band_order=band_order,
            data_normalizer=data_normalizer,
            transforms=transforms,
            metadata=metadata,
            download=download,
        )
        # TODO how to setup for time-series prediction

    def __getitem__(self, index: int) -> dict[str, Tensor]:
        """Return an index within the dataset.

        Args:
            index: index to return

        Returns:
            data and label at that index
        """
        sample: dict[str, Tensor] = {}

        sample_row = self.data_df.read(index)

        image_path = sample_row.read(0)
        mask_path = sample_row.read(1)

        with rasterio.open(image_path) as img_src, rasterio.open(mask_path) as mask_src:
            image: np.ndarray = img_src.read(out_dtype="float32")
            mask: np.ndarray = mask_src.read()

        image = torch.from_numpy(image).float()

        # add 1 to mask to have a true background class
        mask = torch.from_numpy(mask).long().squeeze(0) + 1

        image = self.rearrange_bands(image, self.band_order)
        image = self.data_normalizer(image)

        sample.update(image)

        sample["mask"] = mask

        if self.transforms is not None:
            sample = self.transforms(sample)

        point = wkt.loads(sample_row.iloc[0]["stac:centroid"])
        lon, lat = point.x, point.y

        if "lon" in self.metadata:
            sample["lon"] = torch.tensor(lon)
        if "lat" in self.metadata:
            sample["lat"] = torch.tensor(lat)

        return sample<|MERGE_RESOLUTION|>--- conflicted
+++ resolved
@@ -3,6 +3,7 @@
 
 """SpaceNet7 dataset."""
 
+from collections.abc import Sequence
 from collections.abc import Sequence
 from pathlib import Path
 
@@ -10,9 +11,17 @@
 import rasterio
 import torch
 import torch.nn as nn
+
+import numpy as np
+import rasterio
+import torch
+import torch.nn as nn
 from shapely import wkt
 from torch import Tensor
+from torch import Tensor
 
+from .base import GeoBenchBaseDataset
+from .normalization import ZScoreNormalizer
 from .base import GeoBenchBaseDataset
 from .normalization import ZScoreNormalizer
 from .sensor_util import DatasetBandRegistry
@@ -32,17 +41,13 @@
     paths = ["geobench_spacenet7.tortilla"]
 
     sha256str = ["dc2364926ce2b247d183f77fadf778f3a679d6be6ef891ffed92cff230722ee4"]
+    sha256str = ["dc2364926ce2b247d183f77fadf778f3a679d6be6ef891ffed92cff230722ee4"]
 
     dataset_band_config = DatasetBandRegistry.SPACENET7
 
     normalization_stats = {
-<<<<<<< HEAD
         "means": {"r": 116.94474029541016, "g": 103.55889129638672, "b": 76.77427673339844, "nir": 0.0},
         "stds": {"r": 61.655845642089844, "g": 49.64897537231445, "b": 45.88066864013672, "nir": 255.0},
-=======
-        "means": {"red": 0.0, "green": 0.0, "blue": 0.0, "nir": 0.0},
-        "stds": {"red": 255.0, "green": 255.0, "blue": 255.0, "nir": 255.0},
->>>>>>> 98e303ca
     }
 
     band_default_order = ("red", "green", "blue")
