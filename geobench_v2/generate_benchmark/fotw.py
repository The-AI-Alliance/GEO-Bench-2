--- conflicted
+++ resolved
@@ -25,7 +25,6 @@
 
 TOTAL_N = 20000
 
-<<<<<<< HEAD
 CC_BY_COUNTRIES = (
     'austria',
     'brazil',
@@ -43,8 +42,6 @@
     'spain',
     'vietnam',
 )
-=======
->>>>>>> ab1acb4c
 
 def create_subset(
     ds: FieldsOfTheWorld, df: pd.DataFrame, save_dir: str, random_state: int = 42
@@ -567,6 +564,7 @@
         plt.show()
 
 
+
 def main():
     """Generate Fields of the World Benchmark."""
     parser = argparse.ArgumentParser()
@@ -581,11 +579,8 @@
     args = parser.parse_args()
     os.makedirs(args.save_dir, exist_ok=True)
 
-<<<<<<< HEAD
     orig_dataset = FieldsOfTheWorld(root=args.root, download=False, countries=CC_BY_COUNTRIES)
     
-=======
->>>>>>> ab1acb4c
     metadata_path = os.path.join(args.save_dir, "metadata.parquet")
     # if os.path.exists(metadata_path):
     #     metadata_df = pd.read_parquet(metadata_path)
