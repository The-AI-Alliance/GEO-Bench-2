# Copyright (c) 2025 GeoBenchV2. All rights reserved.
# Licensed under the Apache License 2.0.

"""Utility functions for benchmark generation."""

from matplotlib.lines import Line2D
import pandas as pd
import matplotlib.pyplot as plt
import cartopy.crs as ccrs
import cartopy.feature as cfeature


<<<<<<< HEAD
=======
def validate_metadata_with_geo(metadata_df: pd.DataFrame) -> None:
    """Validate the metadata DataFrame for benchmark generation.

    Args:
        metadata_df: DataFrame with metadata columns

    Raises:
        AssertionError: If metadata is missing required columns
    """
    assert "split" in metadata_df.columns, "Metadata must contain 'split' column"
    assert "lat" in metadata_df.columns, "Metadata must contain 'lat' column"
    assert "lon" in metadata_df.columns, "Metadata must contain 'lon' column"
    assert "crs" in metadata_df.columns, "Metadata must contain 'crs' column"
    assert "sample_id" in metadata_df.columns, (
        "Metadata must contain 'sample_id' column"
    )


def validate_metadata(metadata_df: pd.DataFrame) -> None:
    """Validate the metadata DataFrame for benchmark generation, for datasets without geospatial information.

    Args:
        metadata_df: DataFrame with metadata columns

    Raises:
        AssertionError: If metadata is missing required columns
    """
    assert "split" in metadata_df.columns, "Metadata must contain 'split' column"
    assert "sample_id" in metadata_df.columns, (
        "Metadata must contain 'sample_id' column"
    )


>>>>>>> f566277b
def plot_sample_locations(
    metadata_df: pd.DataFrame,
    output_path: str = None,
    buffer_degrees: float = 5.0,
    split_column: str = "split",
    sample_fraction: float = 0.8,
    alpha: float = 0.5,
    s: float = 0.5,
<<<<<<< HEAD
    dataset_name: str = "BigEarthNetV2",
=======
>>>>>>> f566277b
) -> None:
    """Plot the geolocation of samples on a map, differentiating by dataset splits.

    Args:
        metadata_df: DataFrame with metadata including lat and lon columns
        output_path: Path to save the figure. If None, the figure is displayed but not saved.
        buffer_degrees: Buffer around the data extent in degrees
        split_column: Column name that indicates the dataset split
        sample_fraction: Fraction of samples to plot for better performance (0.0-1.0)
        alpha: Transparency of plotted points
        s: Size of plotted points
    """

    # Sample data if fraction is less than 1.0
    if sample_fraction < 1.0:
        sample_size = int(len(metadata_df) * sample_fraction)
        metadata_df = metadata_df.sample(sample_size, random_state=42)
        print(f"Sampled {sample_size} points for plotting")

    if "latitude" in metadata_df.columns:
        metadata_df.rename(
<<<<<<< HEAD
            columns={"latitude": "lat", "longitude": "lon"}, inplace=True
=======
            columns={"latitude": "lat", "longitude": "long"}, inplace=True
>>>>>>> f566277b
        )

    # Determine the geographic extent of the data with buffer
    min_lon = metadata_df["lon"].min() - buffer_degrees
    max_lon = metadata_df["lon"].max() + buffer_degrees
    min_lat = metadata_df["lat"].min() - buffer_degrees
    max_lat = metadata_df["lat"].max() + buffer_degrees

    # Ensure the extent is valid
    min_lon = max(-180, min_lon)
    max_lon = min(180, max_lon)
    min_lat = max(-90, min_lat)
    max_lat = min(90, max_lat)

    print(
        f"Map extent: Longitude [{min_lon:.2f}° to {max_lon:.2f}°], "
        f"Latitude [{min_lat:.2f}° to {max_lat:.2f}°]"
    )

    # Create figure with a suitable projection for this extent
    plt.figure(figsize=(12, 10))

    # Choose an appropriate projection depending on the extent
    lon_extent = max_lon - min_lon
    lat_extent = max_lat - min_lat

    if lon_extent > 180:
        # Global extent, Robinson is a good choice
        projection = ccrs.Robinson()
    else:
        # Regional extent, use a projection centered on the data
        central_lon = (min_lon + max_lon) / 2
        central_lat = (min_lat + max_lat) / 2

        if lat_extent > 60:  # Large latitude range
            projection = ccrs.AlbersEqualArea(
                central_longitude=central_lon, central_latitude=central_lat
            )
        else:  # Smaller extent
            projection = ccrs.LambertConformal(
                central_longitude=central_lon, central_latitude=central_lat
            )

    ax = plt.axes(projection=projection)

    # Set the map extent
    ax.set_extent([min_lon, max_lon, min_lat, max_lat], crs=ccrs.PlateCarree())

    # Add map features
<<<<<<< HEAD
    scale = "50m"
=======
    scale = "110m"
>>>>>>> f566277b
    ax.add_feature(cfeature.LAND.with_scale(scale), facecolor="lightgray")
    ax.add_feature(cfeature.OCEAN.with_scale(scale), facecolor="lightblue")
    ax.add_feature(cfeature.COASTLINE.with_scale(scale), linewidth=0.5)
    ax.add_feature(cfeature.BORDERS.with_scale(scale), linewidth=0.3, linestyle=":")

    # Add more detailed features based on the extent
    if max_lon - min_lon < 90:
        ax.add_feature(cfeature.RIVERS, linewidth=0.2, alpha=0.5)
        ax.add_feature(cfeature.LAKES, facecolor="lightblue", alpha=0.5)

    # Get unique splits
    splits = metadata_df[split_column].unique()
    print(f"Found {len(splits)} dataset splits: {', '.join(map(str, splits))}")

    # Define colors for different splits (with defaults for train/val/test)
    split_colors = {
        "train": "blue",
        "val": "green",
        "test": "red",
        "validation": "green",
        "testing": "red",
    }

    # Create a legend handle list
    legend_elements = []

    # Create a scatter plot for each split
    for split in splits:
        split_data = metadata_df[metadata_df[split_column] == split]
        if len(split_data) > 0:
            # Get color (default to a predictable color if not in split_colors)
            color = split_colors[split]

            # Plot the points
            ax.scatter(
                split_data["lon"],
                split_data["lat"],
                transform=ccrs.PlateCarree(),
                c=color,
                s=s,
                alpha=alpha,
                label=split,
            )

            # Add to legend
            legend_elements.append(
                Line2D(
                    [0],
                    [0],
                    marker="o",
                    color="w",
                    markerfacecolor=color,
                    markersize=8,
                    label=f"{split} (n={len(split_data)})",
                )
            )

    ax.legend(handles=legend_elements, loc="lower right", title="Dataset Splits")

<<<<<<< HEAD
    title = f"Geographic Distribution of {dataset_name} Samples by Split"
=======
    title = "Geographic Distribution of CloudSen12 Samples by Split"
>>>>>>> f566277b

    # Add grid lines
    gl = ax.gridlines(
        draw_labels=True, linewidth=0.5, color="gray", alpha=0.5, linestyle="--"
    )
    gl.top_labels = False
    gl.right_labels = False

    # Set title
    plt.title(title, fontsize=14)

    # Save the figure if output_path is provided
    if output_path:
        plt.savefig(output_path, dpi=300, bbox_inches="tight")
<<<<<<< HEAD
        print(f"Map saved to {output_path}")


def plot_enhanced_hemisphere_locations(
    metadata_df: pd.DataFrame,
    output_path: str = None,
    buffer_degrees: float = 5.0,
    split_column: str = "split",
    alpha: float = 0.5,
    s: float = 0.5,
    dataset_name: str = "CaFFe",
    west_east_split: float = -80.0,  # Longitude to split western/eastern hemispheres
) -> None:
    """Plot the geolocation of samples on three maps - two for northern hemisphere regions and one for southern hemisphere.

    Args:
        metadata_df: DataFrame with metadata including lat and lon columns
        output_path: Path to save the figure
        buffer_degrees: Buffer around the data extent in degrees
        split_column: Column name that indicates the dataset split
        alpha: Transparency of plotted points
        s: Size of plotted points
        dataset_name: Name of the dataset for the title
        west_east_split: Longitude value to split western/eastern northern hemisphere
    """
    # Ensure we have lat/lon columns with consistent naming
    if "latitude" in metadata_df.columns:
        metadata_df = metadata_df.copy()
        metadata_df.rename(
            columns={"latitude": "lat", "longitude": "lon"}, inplace=True
        )

    # Split data into hemispheres and regions
    north_df = metadata_df[metadata_df["lat"] >= 0].copy()
    north_west_df = north_df[north_df["lon"] <= west_east_split].copy()
    north_east_df = north_df[north_df["lon"] > west_east_split].copy()
    south_df = metadata_df[metadata_df["lat"] < 0].copy()

    print(f"Northern hemisphere: {len(north_df)} samples")
    print(f"  - Western region: {len(north_west_df)} samples")
    print(f"  - Eastern region: {len(north_east_df)} samples")
    print(f"Southern hemisphere: {len(south_df)} samples")

    # Create figure with three subplots in a 2x2 grid (with one empty spot)
    fig = plt.figure(figsize=(20, 16))

    # Setup the grid: 2 rows, 2 columns
    gs = fig.add_gridspec(2, 2)

    # Create our three subplots
    ax_north_west = fig.add_subplot(gs[0, 0], projection=ccrs.PlateCarree())
    ax_north_east = fig.add_subplot(gs[0, 1], projection=ccrs.PlateCarree())
    ax_south = fig.add_subplot(gs[1, :], projection=ccrs.PlateCarree())

    # Define colors for different splits
    split_colors = {
        "train": "blue",
        "val": "green",
        "test": "red",
        "validation": "green",
        "testing": "red",
    }

    # Plot the northwestern region
    if len(north_west_df) > 0:
        _plot_region(
            ax_north_west,
            north_west_df,
            split_column,
            split_colors,
            buffer_degrees,
            s,
            alpha,
            f"Northern Hemisphere (Western) - {len(north_west_df)} samples",
        )

    # Plot the northeastern region
    if len(north_east_df) > 0:
        _plot_region(
            ax_north_east,
            north_east_df,
            split_column,
            split_colors,
            buffer_degrees,
            s,
            alpha,
            f"Northern Hemisphere (Eastern) - {len(north_east_df)} samples",
        )

    # Plot the southern hemisphere
    if len(south_df) > 0:
        _plot_region(
            ax_south,
            south_df,
            split_column,
            split_colors,
            buffer_degrees,
            s,
            alpha,
            f"Southern Hemisphere - {len(south_df)} samples",
        )

    # Add overall title
    fig.suptitle(
        f"Geographic Distribution of {dataset_name} Samples by Split", fontsize=16
    )

    # Adjust layout
    plt.tight_layout(rect=[0, 0, 1, 0.95])

    # Save the figure if output_path is provided
    if output_path:
        plt.savefig(output_path, dpi=300, bbox_inches="tight")
        print(f"Map saved to {output_path}")
    else:
        plt.show()


def _plot_region(ax, df, split_column, split_colors, buffer_degrees, s, alpha, title):
    """Helper function to plot a specific region on the given axis."""
    if len(df) == 0:
        return

    # Determine the geographic extent with buffer
    min_lon = df["lon"].min() - buffer_degrees
    max_lon = df["lon"].max() + buffer_degrees
    min_lat = df["lat"].min() - buffer_degrees
    max_lat = df["lat"].max() + buffer_degrees

    # Ensure valid extent
    min_lon = max(-180, min_lon)
    max_lon = min(180, max_lon)
    min_lat = max(-90, min_lat)
    max_lat = min(90, max_lat)

    # Set up the plot extent
    ax.set_extent([min_lon, max_lon, min_lat, max_lat], crs=ccrs.PlateCarree())

    # Add map features
    scale = "50m"
    ax.add_feature(cfeature.LAND.with_scale(scale), facecolor="lightgray")
    ax.add_feature(cfeature.OCEAN.with_scale(scale), facecolor="lightblue")
    ax.add_feature(cfeature.COASTLINE.with_scale(scale), linewidth=0.5)
    ax.add_feature(cfeature.BORDERS.with_scale(scale), linewidth=0.3, linestyle=":")

    # Add detailed features if zoomed in enough
    if max_lon - min_lon < 90:
        ax.add_feature(cfeature.RIVERS, linewidth=0.2, alpha=0.5)
        ax.add_feature(cfeature.LAKES, facecolor="lightblue", alpha=0.5)

    # Plot each split
    legend_elements = []
    for split in df[split_column].unique():
        split_data = df[df[split_column] == split]
        if len(split_data) > 0:
            color = split_colors.get(
                split, "purple"
            )  # Default to purple if split not found

            # Plot points
            ax.scatter(
                split_data["lon"],
                split_data["lat"],
                transform=ccrs.PlateCarree(),
                c=color,
                s=s,
                alpha=alpha,
                label=split,
            )

            # Add to legend
            legend_elements.append(
                Line2D(
                    [0],
                    [0],
                    marker="o",
                    color="w",
                    markerfacecolor=color,
                    markersize=8,
                    label=f"{split} (n={len(split_data)})",
                )
            )

    ax.legend(handles=legend_elements, loc="lower right", title="Dataset Splits")

    # Add gridlines
    gl = ax.gridlines(
        draw_labels=True, linewidth=0.5, color="gray", alpha=0.5, linestyle="--"
    )
    gl.top_labels = False
    gl.right_labels = False

    # Set title
    ax.set_title(title, fontsize=12)
=======
        print(f"Map saved to {output_path}")
>>>>>>> f566277b
<|MERGE_RESOLUTION|>--- conflicted
+++ resolved
@@ -10,8 +10,6 @@
 import cartopy.feature as cfeature
 
 
-<<<<<<< HEAD
-=======
 def validate_metadata_with_geo(metadata_df: pd.DataFrame) -> None:
     """Validate the metadata DataFrame for benchmark generation.
 
@@ -45,7 +43,6 @@
     )
 
 
->>>>>>> f566277b
 def plot_sample_locations(
     metadata_df: pd.DataFrame,
     output_path: str = None,
@@ -54,10 +51,7 @@
     sample_fraction: float = 0.8,
     alpha: float = 0.5,
     s: float = 0.5,
-<<<<<<< HEAD
     dataset_name: str = "BigEarthNetV2",
-=======
->>>>>>> f566277b
 ) -> None:
     """Plot the geolocation of samples on a map, differentiating by dataset splits.
 
@@ -79,11 +73,7 @@
 
     if "latitude" in metadata_df.columns:
         metadata_df.rename(
-<<<<<<< HEAD
             columns={"latitude": "lat", "longitude": "lon"}, inplace=True
-=======
-            columns={"latitude": "lat", "longitude": "long"}, inplace=True
->>>>>>> f566277b
         )
 
     # Determine the geographic extent of the data with buffer
@@ -133,11 +123,7 @@
     ax.set_extent([min_lon, max_lon, min_lat, max_lat], crs=ccrs.PlateCarree())
 
     # Add map features
-<<<<<<< HEAD
-    scale = "50m"
-=======
     scale = "110m"
->>>>>>> f566277b
     ax.add_feature(cfeature.LAND.with_scale(scale), facecolor="lightgray")
     ax.add_feature(cfeature.OCEAN.with_scale(scale), facecolor="lightblue")
     ax.add_feature(cfeature.COASTLINE.with_scale(scale), linewidth=0.5)
@@ -197,11 +183,7 @@
 
     ax.legend(handles=legend_elements, loc="lower right", title="Dataset Splits")
 
-<<<<<<< HEAD
     title = f"Geographic Distribution of {dataset_name} Samples by Split"
-=======
-    title = "Geographic Distribution of CloudSen12 Samples by Split"
->>>>>>> f566277b
 
     # Add grid lines
     gl = ax.gridlines(
@@ -216,7 +198,6 @@
     # Save the figure if output_path is provided
     if output_path:
         plt.savefig(output_path, dpi=300, bbox_inches="tight")
-<<<<<<< HEAD
         print(f"Map saved to {output_path}")
 
 
@@ -410,7 +391,4 @@
     gl.right_labels = False
 
     # Set title
-    ax.set_title(title, fontsize=12)
-=======
-        print(f"Map saved to {output_path}")
->>>>>>> f566277b
+    ax.set_title(title, fontsize=12)