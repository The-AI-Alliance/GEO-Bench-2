# Copyright (c) 2025 GeoBenchV2. All rights reserved.
# Licensed under the Apache License 2.0.

"""Generate Benchmark version of CloudSen12 dataset."""

from geopandas import GeoDataFrame, points_from_xy
import tacoreader
from huggingface_hub import snapshot_download
import os
import argparse
import numpy as np
import pandas as pd

from geobench_v2.generate_benchmark.utils import plot_sample_locations


def create_subset(root: str, save_dir: str) -> None:
    """Create a subset of CloudSen12 dataset.

    Args:
        root: Root directory for CloudSen12 dataset.
        save_dir: Directory to save the subset.
    """
    # based on the metadata_df create a subset of the dataset and copy it
    # with the same structure to the save_dir
    # basically create mini tacos based on the metadata_df
<<<<<<< HEAD
    meta_dfs = []
    taco_files: dict[str, list[str]] = {"l1c": [
            "cloudsen12-l1c.0000.part.taco",
            "cloudsen12-l1c.0001.part.taco",
            "cloudsen12-l1c.0002.part.taco",
            "cloudsen12-l1c.0003.part.taco",
            "cloudsen12-l1c.0004.part.taco",
        ],
        "l2a": [
            "cloudsen12-l2a.0000.part.taco",
            "cloudsen12-l2a.0001.part.taco",
            "cloudsen12-l2a.0002.part.taco",
            "cloudsen12-l2a.0003.part.taco",
            "cloudsen12-l2a.0004.part.taco",
            "cloudsen12-l2a.0005.part.taco",
        ],
        "extra": [
            "cloudsen12-extra.0000.part.taco",
            "cloudsen12-extra.0001.part.taco",
            "cloudsen12-extra.0002.part.taco",
        ]
        }
    
    for key, value in taco_files.items():
        paths = [os.path.join(root, f) for f in value]
        if not all([os.path.exists(p) for p in paths]):
            snapshot_download(repo_id="tacofoundation/cloudsen12", local_dir=".", cache_dir=".", repo_type="dataset", pattern=f"cloudsen12-{key}.*.part.taco")

        metadata_df = tacoreader.load(paths)

    
        # only use the high quality labels and the 512x512 images and the split
        metadata_df = metadata_df[
            metadata_df["stac:raster_shape"].apply(lambda x: np.array_equal(x, np.array([512, 512])))
            # & (metadata_df["label_type"] == "high")
        ]

        metadata_df["type"] = key

        meta_dfs.append(metadata_df)


    full_metadata = pd.concat(meta_dfs)
    full_metadata.reset_index(drop=True, inplace=True)
    import pdb; pdb.set_trace()

    tacoreader.compile(dataframe=metadata_df, output=os.path.join(save_dir, f"geobench_cloudsen12-{key}.taco"), nworkers=4)

    # geo_df = metadata_df.to_geodataframe()
    # geobench_metadata = pd.DataFrame({
    #     'lon': geo_df.geometry.x,
    #     'lat': geo_df.geometry.y,
    #     'split': geo_df['tortilla:data_split'],
    #     'id': geo_df['tortilla:id'],
    # })
    # geobench_metadata['sensor'] = key

    return full_metadata
=======
    taco_files = [
        "cloudsen12-l1c.0000.part.taco",
        "cloudsen12-l1c.0001.part.taco",
        "cloudsen12-l1c.0002.part.taco",
        "cloudsen12-l1c.0003.part.taco",
        "cloudsen12-l1c.0004.part.taco",
    ]
    paths = [os.path.join(root, f) for f in taco_files]
    if not all([os.path.exists(p) for p in paths]):
        snapshot_download(
            repo_id="tacofoundation/cloudsen12",
            local_dir=".",
            cache_dir=".",
            repo_type="dataset",
            pattern="cloudsen12-l1c.*.part.taco",
        )

    metadata_df = tacoreader.load(paths)
    # only use the high quality labels and the 512x512 images and the split
    metadata_df = metadata_df[
        metadata_df["stac:raster_shape"].apply(
            lambda x: np.array_equal(x, np.array([512, 512]))
        )
        & (metadata_df["label_type"] == "high")
    ]

    # store this taco subset as the geobench version
    # tacoreader.compile(dataframe=metadata_df, output=os.path.join(save_dir, "geobench_cloudsen12.taco"), nworkers=4)

    geo_df = metadata_df.to_geodataframe()
    geobench_metadata = pd.DataFrame(
        {
            "lon": geo_df.geometry.x,
            "lat": geo_df.geometry.y,
            "split": geo_df["tortilla:data_split"],
            "id": geo_df["tortilla:id"],
        }
    )

    return geobench_metadata
>>>>>>> 40ed4515


def create_unit_test_subset() -> None:
    """Create a subset of CloudSen12 dataset for GeoBench unit tests."""

    # create random images etc that respect the structure of the dataset in minimal format
    pass


def main():
    """Generate CloudSen12 Benchmark."""
    parser = argparse.ArgumentParser()
    parser.add_argument(
        "--root", default="data", help="Root directory for CloudSen12 dataset"
    )
    parser.add_argument(
        "--save_dir",
        default="geobenchV2/cloudsen12",
        help="Directory to save the subset",
    )
    args = parser.parse_args()

    # orig_dataset = CloudSen12(root=args.root, download=False)

    # metadata_df = generate_metadata_df(orig_dataset)
    metadata_df = create_subset(args.root, save_dir=args.save_dir)

    metadata_df.to_parquet(os.path.join(args.save_dir, "geobench_metadata.parquet"))

    plot_sample_locations(
        metadata_df=metadata_df,
        output_path=os.path.join(args.save_dir, "sample_locations.png"),
    )


if __name__ == "__main__":
    main()<|MERGE_RESOLUTION|>--- conflicted
+++ resolved
@@ -24,9 +24,9 @@
     # based on the metadata_df create a subset of the dataset and copy it
     # with the same structure to the save_dir
     # basically create mini tacos based on the metadata_df
-<<<<<<< HEAD
     meta_dfs = []
-    taco_files: dict[str, list[str]] = {"l1c": [
+    taco_files: dict[str, list[str]] = {
+        "l1c": [
             "cloudsen12-l1c.0000.part.taco",
             "cloudsen12-l1c.0001.part.taco",
             "cloudsen12-l1c.0002.part.taco",
@@ -45,86 +45,53 @@
             "cloudsen12-extra.0000.part.taco",
             "cloudsen12-extra.0001.part.taco",
             "cloudsen12-extra.0002.part.taco",
-        ]
-        }
-    
+        ],
+    }
+
     for key, value in taco_files.items():
         paths = [os.path.join(root, f) for f in value]
         if not all([os.path.exists(p) for p in paths]):
-            snapshot_download(repo_id="tacofoundation/cloudsen12", local_dir=".", cache_dir=".", repo_type="dataset", pattern=f"cloudsen12-{key}.*.part.taco")
+            snapshot_download(
+                repo_id="tacofoundation/cloudsen12",
+                local_dir=".",
+                cache_dir=".",
+                repo_type="dataset",
+                pattern=f"cloudsen12-{key}.*.part.taco",
+            )
 
         metadata_df = tacoreader.load(paths)
 
-    
+        # TODO for extra need to add the split information
+
         # only use the high quality labels and the 512x512 images and the split
         metadata_df = metadata_df[
-            metadata_df["stac:raster_shape"].apply(lambda x: np.array_equal(x, np.array([512, 512])))
-            # & (metadata_df["label_type"] == "high")
+            metadata_df["stac:raster_shape"].apply(
+                lambda x: np.array_equal(x, np.array([512, 512]))
+            )
+            & (metadata_df["label_type"] == "high")
         ]
 
         metadata_df["type"] = key
 
+        tacoreader.compile(
+            dataframe=metadata_df,
+            output=os.path.join(save_dir, f"geobench_cloudsen12-{key}.taco"),
+            nworkers=4,
+        )
+
         meta_dfs.append(metadata_df)
-
 
     full_metadata = pd.concat(meta_dfs)
     full_metadata.reset_index(drop=True, inplace=True)
-    import pdb; pdb.set_trace()
 
-    tacoreader.compile(dataframe=metadata_df, output=os.path.join(save_dir, f"geobench_cloudsen12-{key}.taco"), nworkers=4)
+    full_metadata.to_geodataframe(inplace=True)
 
-    # geo_df = metadata_df.to_geodataframe()
-    # geobench_metadata = pd.DataFrame({
-    #     'lon': geo_df.geometry.x,
-    #     'lat': geo_df.geometry.y,
-    #     'split': geo_df['tortilla:data_split'],
-    #     'id': geo_df['tortilla:id'],
-    # })
-    # geobench_metadata['sensor'] = key
+    # retrieve only relevant columns
+    import pdb
+
+    pdb.set_trace()
 
     return full_metadata
-=======
-    taco_files = [
-        "cloudsen12-l1c.0000.part.taco",
-        "cloudsen12-l1c.0001.part.taco",
-        "cloudsen12-l1c.0002.part.taco",
-        "cloudsen12-l1c.0003.part.taco",
-        "cloudsen12-l1c.0004.part.taco",
-    ]
-    paths = [os.path.join(root, f) for f in taco_files]
-    if not all([os.path.exists(p) for p in paths]):
-        snapshot_download(
-            repo_id="tacofoundation/cloudsen12",
-            local_dir=".",
-            cache_dir=".",
-            repo_type="dataset",
-            pattern="cloudsen12-l1c.*.part.taco",
-        )
-
-    metadata_df = tacoreader.load(paths)
-    # only use the high quality labels and the 512x512 images and the split
-    metadata_df = metadata_df[
-        metadata_df["stac:raster_shape"].apply(
-            lambda x: np.array_equal(x, np.array([512, 512]))
-        )
-        & (metadata_df["label_type"] == "high")
-    ]
-
-    # store this taco subset as the geobench version
-    # tacoreader.compile(dataframe=metadata_df, output=os.path.join(save_dir, "geobench_cloudsen12.taco"), nworkers=4)
-
-    geo_df = metadata_df.to_geodataframe()
-    geobench_metadata = pd.DataFrame(
-        {
-            "lon": geo_df.geometry.x,
-            "lat": geo_df.geometry.y,
-            "split": geo_df["tortilla:data_split"],
-            "id": geo_df["tortilla:id"],
-        }
-    )
-
-    return geobench_metadata
->>>>>>> 40ed4515
 
 
 def create_unit_test_subset() -> None:
@@ -152,7 +119,9 @@
     # metadata_df = generate_metadata_df(orig_dataset)
     metadata_df = create_subset(args.root, save_dir=args.save_dir)
 
-    metadata_df.to_parquet(os.path.join(args.save_dir, "geobench_metadata.parquet"))
+    metadata_df.to_parquet(
+        os.path.join(args.save_dir, "geobench_cloudsen12_metadata.parquet")
+    )
 
     plot_sample_locations(
         metadata_df=metadata_df,
